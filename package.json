--- conflicted
+++ resolved
@@ -37,13 +37,8 @@
     "cz-conventional-changelog": "2.1.0",
     "isparta": "4.0.0",
     "mocha": "3.2.0",
-<<<<<<< HEAD
-    "semantic-release": "6.3.6",
+    "semantic-release": "11.0.2",
     "sinon": "4.1.3"
-=======
-    "semantic-release": "11.0.2",
-    "sinon": "4.0.2"
->>>>>>> d4160215
   },
   "dependencies": {
     "passport-oauth": "1.0.0"
