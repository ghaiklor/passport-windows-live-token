{
  "name": "passport-windows-live-token",
  "version": "0.0.0-semantic-release",
  "description": "Passport strategy for authenticating with Windows Live via OAuth2 access tokens",
  "main": "lib/index.js",
  "scripts": {
    "compile": "babel src --out-dir lib",
    "coveralls": "cat coverage/lcov.info | coveralls",
    "prepublish": "npm run compile",
    "semantic-release": "semantic-release pre && npm publish && semantic-release post",
    "test": "babel-node ./node_modules/.bin/isparta cover _mocha"
  },
  "repository": {
    "type": "git",
    "url": "https://github.com/ghaiklor/passport-windows-live-token.git"
  },
  "keywords": [
    "passport",
    "windows-live",
    "token",
    "auth",
    "authentication"
  ],
  "author": "ghaiklor",
  "license": "MIT",
  "bugs": {
    "url": "https://github.com/ghaiklor/passport-windows-live-token/issues"
  },
  "homepage": "https://github.com/ghaiklor/passport-windows-live-token",
  "devDependencies": {
    "babel-cli": "6.24.1",
    "babel-plugin-add-module-exports": "0.3.0-pre",
    "babel-preset-es2015": "6.24.0",
    "chai": "3.5.0",
    "chai-passport-strategy": "1.0.1",
    "coveralls": "3.0.1",
    "cz-conventional-changelog": "2.1.0",
    "isparta": "4.0.0",
    "mocha": "5.2.0",
<<<<<<< HEAD
    "semantic-release": "15.4.1",
    "sinon": "5.1.1"
=======
    "semantic-release": "15.5.1",
    "sinon": "5.0.6"
>>>>>>> 73cc1168
  },
  "dependencies": {
    "passport-oauth": "1.0.0"
  },
  "config": {
    "commitizen": {
      "path": "./node_modules/cz-conventional-changelog"
    }
  },
  "publishConfig": {
    "tag": "latest"
  },
  "release": {
    "branch": "master"
  }
}<|MERGE_RESOLUTION|>--- conflicted
+++ resolved
@@ -37,13 +37,8 @@
     "cz-conventional-changelog": "2.1.0",
     "isparta": "4.0.0",
     "mocha": "5.2.0",
-<<<<<<< HEAD
-    "semantic-release": "15.4.1",
+    "semantic-release": "15.5.1",
     "sinon": "5.1.1"
-=======
-    "semantic-release": "15.5.1",
-    "sinon": "5.0.6"
->>>>>>> 73cc1168
   },
   "dependencies": {
     "passport-oauth": "1.0.0"
