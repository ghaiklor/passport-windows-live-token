--- conflicted
+++ resolved
@@ -36,15 +36,9 @@
     "coveralls": "3.0.1",
     "cz-conventional-changelog": "2.1.0",
     "isparta": "4.0.0",
-<<<<<<< HEAD
-    "mocha": "5.1.0",
+    "mocha": "5.2.0",
     "semantic-release": "15.4.1",
-    "sinon": "5.0.1"
-=======
-    "mocha": "5.2.0",
-    "semantic-release": "15.1.6",
     "sinon": "5.0.6"
->>>>>>> 2d5d2181
   },
   "dependencies": {
     "passport-oauth": "1.0.0"
